import { TvShowsState } from './tvShows';
import { ServerState } from './servers';
import { PageState } from './page';
import { SnackbarState } from './snackbar';
import { UserState } from './user';
import { UserViewsState } from './userViews';
<<<<<<< HEAD
import { HomeSectionState } from './homeSection';
=======
import { HomeSection } from './homeSection';
import { BackdropState } from './backdrop';
import { DeviceState } from './deviceProfile';
>>>>>>> a973bcff

export interface AppState {
  tvShows: TvShowsState;
  page: PageState;
  servers: ServerState;
  snackBar: SnackbarState;
  user: UserState;
  userViews: UserViewsState;
<<<<<<< HEAD
  homeSection: HomeSectionState;
=======
  homeSection: HomeSection;
  backdrop: BackdropState;
  device: DeviceState;
>>>>>>> a973bcff
}<|MERGE_RESOLUTION|>--- conflicted
+++ resolved
@@ -4,13 +4,9 @@
 import { SnackbarState } from './snackbar';
 import { UserState } from './user';
 import { UserViewsState } from './userViews';
-<<<<<<< HEAD
 import { HomeSectionState } from './homeSection';
-=======
-import { HomeSection } from './homeSection';
 import { BackdropState } from './backdrop';
 import { DeviceState } from './deviceProfile';
->>>>>>> a973bcff
 
 export interface AppState {
   tvShows: TvShowsState;
@@ -19,11 +15,7 @@
   snackBar: SnackbarState;
   user: UserState;
   userViews: UserViewsState;
-<<<<<<< HEAD
   homeSection: HomeSectionState;
-=======
-  homeSection: HomeSection;
   backdrop: BackdropState;
   device: DeviceState;
->>>>>>> a973bcff
 }