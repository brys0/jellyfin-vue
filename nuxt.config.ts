--- conflicted
+++ resolved
@@ -41,14 +41,10 @@
     'plugins/userViewsApi.ts',
     'plugins/itemsApi.ts',
     'plugins/imageApi.ts',
-<<<<<<< HEAD
-    'plugins/snackbar.ts',
     'plugins/tvShowsApi.ts'
-=======
     'plugins/userApi.ts',
     'plugins/snackbar.ts',
     'plugins/user.ts'
->>>>>>> 8a1a4592
   ],
   /*
    ** Auto import components
