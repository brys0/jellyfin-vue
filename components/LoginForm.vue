--- conflicted
+++ resolved
@@ -28,12 +28,6 @@
         >submit</v-btn
       >
     </v-form>
-<<<<<<< HEAD
-    <v-snackbar v-model="errorMessageSnackbar" color="red" bottom left>
-      {{ errorMessage }}
-    </v-snackbar>
-=======
->>>>>>> ba4fb8f2
   </div>
 </template>
 
@@ -74,11 +68,8 @@
         );
         this.$auth.setUser(response.data.User);
       } catch (error) {
-<<<<<<< HEAD
-=======
-        console.error('Failed to login:', error);
         let errorMessage = 'Unexpected Error';
->>>>>>> ba4fb8f2
+
         if (!error.response) {
           errorMessage = 'Server Not Found';
         } else if (error.response.status === 500) {
@@ -86,6 +77,7 @@
         } else if (error.response.status === 400) {
           errorMessage = 'Bad Request. Try Again';
         }
+
         this.$snackbar(errorMessage, 'error');
       }
     }
